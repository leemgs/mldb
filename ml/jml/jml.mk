# This file is part of MLDB. Copyright 2015 mldb.ai inc. All rights reserved.

# Makefile for boosting functions
# Jeremy Barnes, 1 April 2006
# Copyright (c) 2006 Jeremy Barnes.  All rights reserved.

LIBBOOSTING_SOURCES := \
	boosted_stumps.cc \
        classifier.cc \
        data_aliases.cc \
        decoded_classifier.cc \
        decision_tree.cc \
        null_feature_space.cc \
        decoder.cc \
        dense_features.cc \
        evaluation.cc \
        feature_info.cc \
        feature_set.cc \
        feature_space.cc \
        glz_classifier.cc \
        naive_bayes.cc \
        null_classifier.cc \
        null_decoder.cc \
        probabilizer.cc \
        sparse_features.cc \
        stump.cc \
        training_data.cc \
        training_index.cc \
        training_index_entry.cc \
        weighted_training.cc \
        transformed_classifier.cc \
        stump_training.cc \
        config_options.cc \
        stump_regress.cc \
        boosted_stumps_generator.cc \
        bagging_generator.cc \
        boosting_generator.cc \
        naive_bayes_generator.cc \
        decision_tree_generator.cc \
        feature_transformer.cc \
        glz_classifier_generator.cc \
        classifier_generator.cc \
        stump_generator.cc \
        binary_symmetric.cc \
        early_stopping_generator.cc \
        stump_training_bin.cc \
        feature_transform.cc \
        transform_list.cc \
        committee.cc \
        boosting_training.cc \
        null_classifier_generator.cc \
<<<<<<< HEAD
        onevsall.cc \
        onevsall_generator.cc \
        tree.cc \
        split.cc \
        training_index_iterators.cc \
        feature.cc \
        bit_compressed_index.cc \
        label.cc \
        buckets.cc
=======
        fasttext_classifier.cc \
        fasttext_generator.cc \
	tree.cc \
	split.cc \
	training_index_iterators.cc \
	feature.cc \
	bit_compressed_index.cc \
	label.cc \
	buckets.cc
>>>>>>> 5b8178a3

LIBBOOSTING_LINK :=	utils db algebra arch judy boost_regex fasttext

#$(eval $(call set_compile_option,perceptron_generator.cc perceptron.cc,-ffast-math))

$(eval $(call library,boosting,$(LIBBOOSTING_SOURCES),$(LIBBOOSTING_LINK)))

ifeq ($(CUDA_ENABLED),1)

LIBBOOSTING_CUDA_SOURCES := stump_training_cuda.cu stump_training_cuda_host.cc backprop_cuda.cu
LIBBOOSTING_CUDA_LINK := boosting arch_cuda cudart_ocelot

$(eval $(call library,boosting_cuda,$(LIBBOOSTING_CUDA_SOURCES),$(LIBBOOSTING_CUDA_LINK)))

endif # CUDA_ENABLED

$(eval $(call include_sub_make,boosting_tools,tools))
$(eval $(call include_sub_make,boosting_testing,testing))<|MERGE_RESOLUTION|>--- conflicted
+++ resolved
@@ -49,7 +49,8 @@
         committee.cc \
         boosting_training.cc \
         null_classifier_generator.cc \
-<<<<<<< HEAD
+        fasttext_classifier.cc \
+        fasttext_generator.cc \
         onevsall.cc \
         onevsall_generator.cc \
         tree.cc \
@@ -59,17 +60,7 @@
         bit_compressed_index.cc \
         label.cc \
         buckets.cc
-=======
-        fasttext_classifier.cc \
-        fasttext_generator.cc \
-	tree.cc \
-	split.cc \
-	training_index_iterators.cc \
-	feature.cc \
-	bit_compressed_index.cc \
-	label.cc \
-	buckets.cc
->>>>>>> 5b8178a3
+
 
 LIBBOOSTING_LINK :=	utils db algebra arch judy boost_regex fasttext
 
