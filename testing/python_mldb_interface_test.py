--- conflicted
+++ resolved
@@ -94,10 +94,9 @@
         self.assertEqual(res.status_code, 404)
         self.assertEqual(res.url, url)
 
-<<<<<<< HEAD
     def test_get_bound_http_address(self):
         mldb.log(mldb.get_http_bound_address())
-=======
+
     def test_assert_table_result_equals(self):
         url = '/v1/datasets/ds'
         mldb.put(url, {
@@ -177,7 +176,6 @@
 
         with self.assertMldbRaises(expected_regexp="resource GET"):
             mldb.get("/warp")
->>>>>>> 5fe08105
 
 if __name__ == '__main__':
     mldb.run_tests()