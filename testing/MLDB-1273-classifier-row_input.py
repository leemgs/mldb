#
# MLDB-1273-classifier-row_input.py
# 2015
# This file is part of MLDB. Copyright 2015 Datacratic. All rights reserved.
#

mldb = mldb_wrapper.wrap(mldb) # noqa

import unittest


class ClassifierRowInputTest(unittest.TestCase):

    def test_it(self):
        mldb.create_dataset({
            "id": "iris",
            "type": "text.csv.tabular",
            "params": {
                "dataFileUrl": "file://mldb/testing/dataset/iris.data",
                "headers": ["a", "b", "c", "d", "class"]
            }
        })

        mldb.put("/v1/functions/feats", {
            'type' : 'sql.expression',
            'params' : {
                "expression": "{a,b,c,d} as row"
            }
        })

        mldb.put("/v1/procedures/create_train_set", {
            'type' : 'transform',
            'params' : {
                "inputData": "select feats({*}) as *, "
                             "class='Iris-setosa' as label from iris",
                "outputDataset": "train_set",
                "runOnCreation": True
            }
        })

        mldb.put("/v1/procedures/train", {
            'type' : 'classifier.train',
            'params' : {
                'trainingData' : """
                    select
                        {* EXCLUDING(label)} as features,
                        label
                    from train_set
                """,
                "modelFileUrl": "file://tmp/MLDB-1273.cls",
                "configuration": {
                    "dt": {
                        "type": "decision_tree",
                        "max_depth": 8,
                        "verbosity": 3,
                        "update_alg": "prob"
                    },
                },
                "algorithm": "dt",
                "functionName": "cls",
                "runOnCreation": True
            }
        })

        with_flattening = mldb.query("""
            select cls({features: {
                a as "row.a", b as "row.b", c as "row.c", d as "row.d"
                }}) as *
            from iris
            limit 10
        """)

        without_flattening = mldb.query("""
            select cls({features: {feats({*}) as *}}) as *
            from iris
            limit 10
        """)

<<<<<<< HEAD
        self.assertEqual(with_flattening, without_flattening)

if __name__ == '__main__':
    mldb.run_tests()
=======
with_aliasing =  query("""
                select cls({features: {{a,b,c,d} as row}}) as *
                from iris 
                limit 10
                """)

mldb.log(with_aliasing)
assert with_flattening == with_aliasing, "results do not match"

with_aliasing =  query("""
                select cls({features: {* as "row."*}}) as *
                from iris 
                limit 10
                """)

assert with_flattening == with_aliasing, "results do not match"

without_aliasing =  query("""
                select cls({features: feats({*}) }) as *
                from iris 
                limit 10
                """)

assert with_flattening == without_aliasing, "results do not match"

result = mldb.perform("PUT", "/v1/functions/feats2", [], {
    'type' : 'sql.expression',
    'params' : {
        "expression": "feats({*}) as features"
    }
})
assert result["statusCode"] < 400, result["response"]

# uncomment for MLDB-1314 test case
#without_name =  query("""
#                select cls( feats2({*}) ) as *
#                from iris 
#                limit 10
#                """)
#mldb.log(without_name)
# assert with_flattening == without_name, "results do not match"

mldb.script.set_return("success")
>>>>>>> 11b8dcdc
<|MERGE_RESOLUTION|>--- conflicted
+++ resolved
@@ -76,53 +76,50 @@
             limit 10
         """)
 
-<<<<<<< HEAD
         self.assertEqual(with_flattening, without_flattening)
 
+        with_aliasing = mldb.query("""
+            select cls({features: {{a,b,c,d} as row}}) as *
+            from iris
+            limit 10
+        """)
+
+        mldb.log(with_aliasing)
+        self.assertEqual(with_flattening, with_aliasing,
+                         "results do not match")
+
+        with_aliasing = mldb.query("""
+            select cls({features: {* as "row."*}}) as *
+            from iris
+            limit 10
+        """)
+
+        self.assertEqual(with_flattening, with_aliasing, "results do not match")
+
+        without_aliasing = mldb.query("""
+            select cls({features: feats({*}) }) as *
+            from iris
+            limit 10
+        """)
+
+        self.assertEqual(with_flattening, without_aliasing,
+                         "results do not match")
+
+        mldb.put("/v1/functions/feats2", {
+            'type' : 'sql.expression',
+            'params' : {
+                "expression": "feats({*}) as features"
+            }
+        })
+
+        # uncomment for MLDB-1314 test case
+        #without_name =  query("""
+        #                select cls( feats2({*}) ) as *
+        #                from iris
+        #                limit 10
+        #                """)
+        #mldb.log(without_name)
+        # assert with_flattening == without_name, "results do not match"
+
 if __name__ == '__main__':
-    mldb.run_tests()
-=======
-with_aliasing =  query("""
-                select cls({features: {{a,b,c,d} as row}}) as *
-                from iris 
-                limit 10
-                """)
-
-mldb.log(with_aliasing)
-assert with_flattening == with_aliasing, "results do not match"
-
-with_aliasing =  query("""
-                select cls({features: {* as "row."*}}) as *
-                from iris 
-                limit 10
-                """)
-
-assert with_flattening == with_aliasing, "results do not match"
-
-without_aliasing =  query("""
-                select cls({features: feats({*}) }) as *
-                from iris 
-                limit 10
-                """)
-
-assert with_flattening == without_aliasing, "results do not match"
-
-result = mldb.perform("PUT", "/v1/functions/feats2", [], {
-    'type' : 'sql.expression',
-    'params' : {
-        "expression": "feats({*}) as features"
-    }
-})
-assert result["statusCode"] < 400, result["response"]
-
-# uncomment for MLDB-1314 test case
-#without_name =  query("""
-#                select cls( feats2({*}) ) as *
-#                from iris 
-#                limit 10
-#                """)
-#mldb.log(without_name)
-# assert with_flattening == without_name, "results do not match"
-
-mldb.script.set_return("success")
->>>>>>> 11b8dcdc
+    mldb.run_tests()