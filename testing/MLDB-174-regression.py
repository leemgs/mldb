#
# MLDB-174-regression.py
# This file is part of MLDB. Copyright 2015 Datacratic. All rights reserved.
#

import unittest, json
mldb = mldb_wrapper.wrap(mldb) # noqa

class Mldb174Test(MldbUnitTest):  

    @classmethod
    def setUpClass(self):
        # create a dataset for very simple linear regression, with x = y
        ds = mldb.create_dataset({ "id": "test", "type": "sparse.mutable" })
        for row, x, y in ( ("ex1", 0, 0), ("ex2", 1, 1), ("ex3", 2, 2), ("ex4", 3, 3)):
            ds.record_row(row, [ [ "x", x, 0 ], ["y", y, 0] ])
        ds.commit()

        self.cls_conf =  {
            "glz": {
                "type": "glz",
                "verbosity": 3,
                "normalize": True,
                "link_function": 'linear',
                "ridge_regression": True
            },
            "dt": {
                "type": "decision_tree",
                "max_depth": 8,
                "verbosity": 3,
                "update_alg": "prob"
            }
        }
        
        rez = mldb.put('/v1/procedures/wine_red', {
            "type": "import.text",
            "params": {
                "dataFileUrl": "https://s3.amazonaws.com/public.mldb.ai/datasets/wine_quality/winequality-red.csv",
                "delimiter": ";",
                "runOnCreation": True,
                "outputDataset": {
                    "id": "wine_red"
                }
            }
        })
        
        rez = mldb.put('/v1/procedures/wine_white', {
            "type": "import.text",
            "params": {
                "dataFileUrl": "https://s3.amazonaws.com/public.mldb.ai/datasets/wine_quality/winequality-white.csv",
                "delimiter": ";",
                "runOnCreation": True,
                "outputDataset": {
                    "id": "wine_white"
                }
            }
        })

        ## create a merged dataset and train on that
        # the problem here is that there are duplicated rowNames
        mldb.put('/v1/procedures/column_adder', {
            "type": "transform",
            "params": {
                "inputData": """
                    SELECT * FROM merge(
                        (
                            SELECT *, 'red' as color
                            FROM wine_red
                        ),
                        (
                            SELECT *, 'white' as color
                            FROM wine_white
                        )
                    )
                """,
                "outputDataset": "wine_full_collision",
                "runOnCreation": True
            }
        })

        # let's recreate by avoiding collissions in and therefore duplicated columns
        mldb.put('/v1/procedures/column_adder', {
            "type": "transform",
            "params": {
                "inputData": """
                    SELECT * FROM merge(
                        (
                            SELECT *, 'red' as color
                            NAMED rowName() + '_red'
                            FROM wine_red
                        ),
                        (
                            SELECT *, 'white' as color
                            NAMED rowName() + '_white'
                            FROM wine_white
                        )
                    )
                """,
                "outputDataset": "wine_full",
                "runOnCreation": True
            }
        })


    def test_select_simple_regression(self):
        modelFileUrl = "file://tmp/MLDB-174.cls"

        trainClassifierProcedureConfig = {
            "type": "classifier.train",
            "params": {
                "trainingData": { 
                    "select": "{x} as features, y as label",
                    "from": { "id": "test" }
                },
                "configuration": self.cls_conf,
                "algorithm": "glz",
                "modelFileUrl": modelFileUrl,
                "mode": "regression",
                "runOnCreation": True
            }
        }

        procedureOutput = mldb.put("/v1/procedures/cls_train", trainClassifierProcedureConfig)
        mldb.log(procedureOutput.json())


        functionConfig = {
            "type": "classifier",
            "params": {
                "modelFileUrl": modelFileUrl
            }
        }

        createFunctionOutput = mldb.put("/v1/functions/regressor", functionConfig)
        mldb.log(createFunctionOutput.json())

        value = 10
        selected = mldb.get("/v1/functions/regressor/application", input = { "features": { "x":value }})

        jsSelected = selected.json()
        mldb.log(jsSelected)
        result = jsSelected["output"]["score"]

        self.assertAlmostEqual(result, value, delta=0.0001)

    def test_wine_quality_merged_regression_glz(self):
        def getConfig(dataset):
            return {
                "type": "classifier.experiment",
                "params": {
                    "trainingData": """
                        select
                        {* EXCLUDING(quality)} as features,
                        quality as label
                        from %s
                    """ % dataset,
                    "datasetFolds": [
                            {
                                "training_where": "rowHash() % 2 = 0", 
                                "testing_where": "rowHash() % 2 = 1"
                            }
                        ],
                    "experimentName": "winer",
                    "modelFileUrlPattern": "file://tmp/MLDB-174-wine.cls",
                    "algorithm": "glz",
                    "configuration": self.cls_conf,
                    "mode": "regression",
                    "runOnCreation": True
                }
            }

        # this should fail because we check for dupes
        with self.assertRaises(mldb_wrapper.ResponseException) as re:
            mldb.put('/v1/procedures/wine_trainer', getConfig("wine_full_collision"))


<<<<<<< HEAD
                    SELECT * FROM merge(
                        (
                            SELECT *, 'red' as color
                            NAMED rowName() + '_red'
                            FROM wine_red
                        ),
                        (
                            SELECT *, 'white' as color
                            NAMED rowName() + '_white'
                            FROM wine_white                  
                        )               
                    )
                """,
                "outputDataset": "wine_full",
                "runOnCreation": True
            }
        })

=======
>>>>>>> 437585fe
        # the training should now work
        config = getConfig("wine_full")
        rez = mldb.put('/v1/procedures/wine_trainer', config)

        # check the performance is in the expected range
<<<<<<< HEAD
        self.assertAlmostEqual(rez.json()["status"]["firstRun"]["status"]["folds"][0]["results_test"]["r2"], 0.26, places=2)
=======
        self.assertAlmostEqual(rez.json()["status"]["firstRun"]["status"]["folds"][0]["results"]["r2"], 0.28, places=2)

        mldb.log(rez)
>>>>>>> 437585fe

        # make sure the trained model used all features
        scorerDetails = mldb.get("/v1/functions/winer_scorer_0/details").json()
        mldb.log(scorerDetails)
        usedFeatures = [x["feature"] for x in scorerDetails["model"]["params"]["features"]]
        mldb.log(usedFeatures)
        self.assertGreater(len(usedFeatures), 2)


        # run an explain over the 
        mldb.put("/v1/functions/explainer", {
            "type": "classifier.explain",
            "params": {
                "modelFileUrl": config["params"]["modelFileUrlPattern"]
            }
        })

        explain_rez = mldb.query("""
                select explainer({{* EXCLUDING(quality)} as features,
                                  quality as label})
                from wine_full
                where rowHash() % 2 = 1
                limit 2
        """)
        
        self.assertEqual(len(explain_rez), 3)

        # TODO an actual test

    def test_wine_quality_merged_regression_dt(self):
        def getConfig(dataset):
            return {
                "type": "classifier.experiment",
                "params": {
                    "trainingData": """
                        select
                        {* EXCLUDING(quality)} as features,
                        quality as label
                        from %s
                    """ % dataset,
                    "datasetFolds": [
                            {
                                "training_where": "rowHash() % 2 = 0", 
                                "testing_where": "rowHash() % 2 = 1"
                            }
                        ],
                    "experimentName": "winer_dt",
                    "modelFileUrlPattern": "file://tmp/MLDB-174-wine_dt.cls",
                    "algorithm": "dt",
                    "configuration": self.cls_conf,
                    "mode": "regression",
                    "runOnCreation": True
                }
            }


        # the training should now work
        config = getConfig("wine_full")
        rez = mldb.put('/v1/procedures/wine_trainer_dt', config)

        # check the performance is in the expected range
        self.assertAlmostEqual(rez.json()["status"]["firstRun"]["status"]["folds"][0]["results"]["r2"], 0.28, delta=0.1)

        mldb.log(rez)


        # run an explain over the 
        mldb.put("/v1/functions/explainer_dt", {
            "type": "classifier.explain",
            "params": {
                "modelFileUrl": config["params"]["modelFileUrlPattern"]
            }
        })


        # TODO we should support this
        with self.assertRaises(mldb_wrapper.ResponseException) as re:
            explain_rez = mldb.query("""
                    select explainer_dt({{* EXCLUDING(quality)} as features,
                                      quality as label})
                    from wine_full
                    where rowHash() % 2 = 1
                    limit 2
            """)



mldb.run_tests()
<|MERGE_RESOLUTION|>--- conflicted
+++ resolved
@@ -173,40 +173,14 @@
         with self.assertRaises(mldb_wrapper.ResponseException) as re:
             mldb.put('/v1/procedures/wine_trainer', getConfig("wine_full_collision"))
 
-
-<<<<<<< HEAD
-                    SELECT * FROM merge(
-                        (
-                            SELECT *, 'red' as color
-                            NAMED rowName() + '_red'
-                            FROM wine_red
-                        ),
-                        (
-                            SELECT *, 'white' as color
-                            NAMED rowName() + '_white'
-                            FROM wine_white                  
-                        )               
-                    )
-                """,
-                "outputDataset": "wine_full",
-                "runOnCreation": True
-            }
-        })
-
-=======
->>>>>>> 437585fe
         # the training should now work
         config = getConfig("wine_full")
         rez = mldb.put('/v1/procedures/wine_trainer', config)
 
         # check the performance is in the expected range
-<<<<<<< HEAD
-        self.assertAlmostEqual(rez.json()["status"]["firstRun"]["status"]["folds"][0]["results_test"]["r2"], 0.26, places=2)
-=======
-        self.assertAlmostEqual(rez.json()["status"]["firstRun"]["status"]["folds"][0]["results"]["r2"], 0.28, places=2)
+        self.assertAlmostEqual(rez.json()["status"]["firstRun"]["status"]["folds"][0]["resultsTest"]["r2"], 0.28, places=2)
 
         mldb.log(rez)
->>>>>>> 437585fe
 
         # make sure the trained model used all features
         scorerDetails = mldb.get("/v1/functions/winer_scorer_0/details").json()
