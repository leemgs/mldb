/** tsne.h                                                          -*- C++ -*-
    Jeremy Barnes, 16 December 2014
    Copyright (c) 2014 Datacratic Inc.  All rights reserved.

    This file is part of MLDB. Copyright 2015 Datacratic. All rights reserved.

    TSNE algorithm for a dataset.
*/

#pragma once

#include "mldb/core/dataset.h"
#include "mldb/core/procedure.h"
#include "mldb/core/value_function.h"
#include "matrix.h"
#include "mldb/types/value_description.h"

namespace Datacratic {
namespace MLDB {

struct TsneItl;

struct TsneConfig : public ProcedureConfig {
    static constexpr const char * name = "tsne.train";

    TsneConfig()
        : numInputDimensions(-1),
          numOutputDimensions(2),
          tolerance(1e-5),
          perplexity(30.0)
    {
        output.withType("embedding");
    }

    InputQuery trainingData;
    PolyConfigT<Dataset> output;   ///< Dataset config to hold the output embedding

    Url modelFileUrl;  ///< URI to save the artifact output by t-SNE training

    int numInputDimensions;
    int numOutputDimensions;
    double tolerance;
    double perplexity;

    Utf8String functionName;
};

DECLARE_STRUCTURE_DESCRIPTION(TsneConfig);



/*****************************************************************************/
/* TSNE PROCEDURE                                                             */
/*****************************************************************************/

// Input: a dataset, training parameters
// Output: a version, which has an artifact (TSNE file), a configuration, ...
// the important thing is that it can be deployed as a function, both internally
// or externally
struct TsneProcedure: public Procedure {

    TsneProcedure(MldbServer * owner,
                  PolyConfig config,
                  const std::function<bool (const Json::Value &)> & onProgress);

    virtual RunOutput run(const ProcedureRunConfig & run,
                          const std::function<bool (const Json::Value &)> & onProgress) const;

    virtual Any getStatus() const;

    TsneConfig tsneConfig;
};

struct TsneEmbedConfig {
    TsneEmbedConfig(const Url & modelFileUrl = Url())
        : modelFileUrl(modelFileUrl)
    {
    }

    Url modelFileUrl;
};

DECLARE_STRUCTURE_DESCRIPTION(TsneEmbedConfig);


/*****************************************************************************/
/* TSNE EMBED ROW                                                            */
/*****************************************************************************/

struct TsneInput {
    ExpressionValue embedding;
};

DECLARE_STRUCTURE_DESCRIPTION(TsneInput);

struct TsneOutput {
    ExpressionValue tsne;
};

DECLARE_STRUCTURE_DESCRIPTION(TsneOutput);

struct TsneEmbed: public ValueFunctionT<TsneInput, TsneOutput> {
    TsneEmbed(MldbServer * owner,
              PolyConfig config,
              const std::function<bool (const Json::Value &)> & onProgress);
<<<<<<< HEAD

    virtual Any getStatus() const;

    virtual FunctionOutput apply(const FunctionApplier & applier,
                              const FunctionContext & context) const;

    /** Describe what the input and output is for this configured function. */
    virtual FunctionInfo getFunctionInfo() const;

=======
    
    virtual TsneOutput call(TsneInput input) const override;
    
>>>>>>> 446120ee
    TsneEmbedConfig functionConfig;
    std::shared_ptr<TsneItl> itl;
};


} // namespace MLDB
} // namespace Datacratic<|MERGE_RESOLUTION|>--- conflicted
+++ resolved
@@ -103,21 +103,9 @@
     TsneEmbed(MldbServer * owner,
               PolyConfig config,
               const std::function<bool (const Json::Value &)> & onProgress);
-<<<<<<< HEAD
-
-    virtual Any getStatus() const;
-
-    virtual FunctionOutput apply(const FunctionApplier & applier,
-                              const FunctionContext & context) const;
-
-    /** Describe what the input and output is for this configured function. */
-    virtual FunctionInfo getFunctionInfo() const;
-
-=======
     
     virtual TsneOutput call(TsneInput input) const override;
     
->>>>>>> 446120ee
     TsneEmbedConfig functionConfig;
     std::shared_ptr<TsneItl> itl;
 };
