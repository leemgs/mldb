/** tabular_dataset_chunk.h                                        -*- C++ -*-
    Jeremy Barnes, 27 March 2016
    This file is part of MLDB. Copyright 2016 Datacratic. All rights reserved.

    Self-contained, recordable chunk of a tabular dataset.
*/

#pragma once

#include <unordered_map>
#include "frozen_column.h"
#include <mutex>

namespace Datacratic {
namespace MLDB {


/*****************************************************************************/
/* TABULAR DATASET CHUNK                                                     */
/*****************************************************************************/

/** This represents a frozen chunk of a dataset: a fixed number of rows,
    each named, with a set of columns (either dense or sparse) attached.
*/

struct TabularDatasetChunk {

    TabularDatasetChunk(size_t numColumns = 0)
        : columns(numColumns)
    {
    }

    TabularDatasetChunk(TabularDatasetChunk && other) noexcept
    {
        swap(other);
    }

    TabularDatasetChunk & operator = (TabularDatasetChunk && other) noexcept
    {
        swap(other);
        return *this;
    }

    void swap(TabularDatasetChunk & other) noexcept
    {
        columns.swap(other.columns);
        sparseColumns.swap(other.sparseColumns);
        rowNames.swap(other.rowNames);
        integerRowNames.swap(other.integerRowNames);
        std::swap(timestamps, other.timestamps);
    }

    size_t rowCount() const
    {
        return std::max(rowNames.size(), integerRowNames.size());
    }

    size_t memusage() const
    {
        using namespace std;
        size_t result = sizeof(*this);
        size_t before = result;
        for (auto & c: columns)
            result += c->memusage();
        
        //cerr << columns.size() << " columns took " << result - before << endl;
        before = result;
        
        for (auto & c: sparseColumns)
            result += c.first.memusage() + c.second->memusage();

        //cerr << sparseColumns.size() << " sparse columns took "
        //     << result - before << endl;
        before = result;

        for (auto & r: rowNames)
            result += r.memusage();
        result += integerRowNames.capacity() * sizeof(uint64_t);

        //cerr << rowNames.size() << " row names took "
        //     << result - before << endl;
        before = result;

        result += timestamps->memusage();

        //cerr << "timestamps took "
        //     << result - before << endl;

        //cerr << "total memory is " << result << endl;
        return result;
    }

    const FrozenColumn *
    maybeGetColumn(size_t columnIndex, const PathElement & columnName) const
    {
        if (columnIndex < columns.size()) {
            return columns[columnIndex].get();
        }
        else {
            auto it = sparseColumns.find(columnName);
            if (it == sparseColumns.end())
                return nullptr;
            return it->second.get();
        }
    }

    const FrozenColumn *
    maybeGetColumn(size_t columnIndex, const Path & columnName) const
    {
        if (columnIndex < columns.size()) {
            return columns.at(columnIndex).get();
        }
        else {
            auto it = sparseColumns.find(columnName);
            if (it == sparseColumns.end())
                return nullptr;
            return it->second.get();
        }
    }

    std::vector<std::shared_ptr<FrozenColumn> > columns;
    std::unordered_map<ColumnName, std::shared_ptr<FrozenColumn>, PathNewHasher> sparseColumns;
private:
    std::vector<RowName> rowNames;
    std::vector<uint64_t> integerRowNames;
<<<<<<< HEAD

public:
=======
>>>>>>> 75668d54
    std::shared_ptr<FrozenColumn> timestamps;

    const ExpressionValue *
    tryGetCell(size_t rowIndex, size_t columnIndex, const Path & columnName,
               ExpressionValue & storage) const
    {
        CellValue cell;
        if (columnIndex < columns.size()) {
            cell = columns[columnIndex]->get(rowIndex);
        }
        else {
            auto it = sparseColumns.find(columnName);
            if (it == sparseColumns.end())
                return nullptr;
            cell = it->second->get(rowIndex);
        }

        storage = ExpressionValue(std::move(cell),
                                  timestamps->get(rowIndex)
                                  .mustCoerceToTimestamp());
        return &storage;
    }

    /// Get the row with the given index
    std::vector<std::tuple<ColumnName, CellValue, Date> >
    getRow(size_t index, const std::vector<ColumnName> & fixedColumnNames) const
    {
        ExcAssertLess(index, rowCount());
        std::vector<std::tuple<ColumnName, CellValue, Date> > result;
        result.reserve(columns.size());
        Date ts = timestamps->get(index).mustCoerceToTimestamp();
        for (size_t i = 0;  i < columns.size();  ++i) {
            CellValue val = columns[i]->get(index);
            if (val.empty())
                continue;
            result.emplace_back(fixedColumnNames[i], std::move(val), ts);
        }

        for (auto & c: sparseColumns) {
            CellValue val = c.second->get(index);
            if (val.empty())
                continue;
            result.emplace_back(c.first, std::move(val), ts);

        }
        return result;
    }

    /// Get the row with the given index
    ExpressionValue
    getRowExpr(size_t index, const std::vector<ColumnName> & fixedColumnNames) const
    {
        ExcAssertLess(index, rowCount());
        std::vector<std::tuple<ColumnName, CellValue, Date> > result;
        result.reserve(columns.size());
        Date ts = timestamps->get(index).mustCoerceToTimestamp();
        for (size_t i = 0;  i < columns.size();  ++i) {
            CellValue val = columns[i]->get(index);
            if (val.empty())
                continue;
            result.emplace_back(fixedColumnNames[i], std::move(val), ts);
        }

        for (auto & c: sparseColumns) {
            CellValue val = c.second->get(index);
            if (val.empty())
                continue;
            result.emplace_back(c.first, std::move(val), ts);

        }
        return std::move(result);
    }

<<<<<<< HEAD
    /// Return an owned version of the rowname
    RowName getRowName(size_t index) const
    {
        if (rowNames.empty()) {
            return PathElement(integerRowNames.at(index));
        }
        else return rowNames.at(index);
    }

    /// Return a reference to the rowName, stored in storage if it's a temp
    const RowName & getRowName(size_t index, RowName & storage) const
    {
        if (rowNames.empty()) {
            return storage = PathElement(integerRowNames.at(index));
        }
        else return rowNames.at(index);
=======
    RowName getRowName(size_t i) const
    {
        if (rowNames.empty()) {
            return PathElement(integerRowNames.at(i));
        }
        else return rowNames.at(i);
>>>>>>> 75668d54
    }

    /// Add the given column to the column with the given index
    void addToColumn(int columnIndex,
                     const ColumnName & colName,
                     std::vector<std::tuple<RowName, CellValue, Date> > & rows,
                     bool dense) const
    {
        const FrozenColumn * col = nullptr;
        if (columnIndex < columns.size())
            col = columns[columnIndex].get();
        else {
            auto it = sparseColumns.find(colName);
            if (it == sparseColumns.end()) {
                if (dense) {
                    for (unsigned i = 0;  i < rowCount();  ++i) {
                        rows.emplace_back(getRowName(i),
                                          CellValue(),
                                          timestamps->get(i).mustCoerceToTimestamp());
                    }
                }
                return;
            }
            col = it->second.get();
        }

        for (unsigned i = 0;  i < rowCount();  ++i) {
            CellValue val = col->get(i);
            if (dense || !val.empty()) {
                rows.emplace_back(getRowName(i),
                                  std::move(val),
                                  timestamps->get(i).mustCoerceToTimestamp());
            }
        }
    }

    friend class MutableTabularDatasetChunk;
};

struct MutableTabularDatasetChunk {

    MutableTabularDatasetChunk(size_t numColumns, size_t maxSize)
        : maxSize(maxSize), rowCount_(0),
          columns(numColumns), isFrozen(false),
          addFailureNotified(false)
    {
        timestamps.reserve(maxSize);
        integerRowNames.reserve(maxSize);
        for (unsigned i = 0;  i < numColumns;  ++i)
            columns[i].reserve(maxSize);
    }

    MutableTabularDatasetChunk(MutableTabularDatasetChunk && other) noexcept = delete;
    MutableTabularDatasetChunk & operator = (MutableTabularDatasetChunk && other) noexcept = delete;

    TabularDatasetChunk freeze()
    {
        std::unique_lock<std::mutex> guard(mutex);

        ExcAssert(!isFrozen);

        TabularDatasetChunk result;
        result.columns.resize(columns.size());
        result.sparseColumns.reserve(sparseColumns.size());

        for (unsigned i = 0;  i < columns.size();  ++i)
            result.columns[i] = columns[i].freeze();
        for (auto & c: sparseColumns)
            result.sparseColumns.emplace(c.first, c.second.freeze());

        result.timestamps = timestamps.freeze();

        result.rowNames = std::move(rowNames);
        result.integerRowNames = std::move(integerRowNames);

        isFrozen = true;

        return result;
    }

    /// Protect access in a multithreaded context
    mutable std::mutex mutex;

    /// Maximum size
    size_t maxSize;

    /// Number of rows added so far
    size_t rowCount_;

    size_t rowCount() const
    {
        return rowCount_;
    }

    /// Set of known, dense valued columns
    std::vector<TabularDatasetColumn> columns;

    bool isFrozen;

    /// Set of sparse columns
    std::unordered_map<ColumnName, TabularDatasetColumn> sparseColumns;

    /// One per row, or empty if all are simple integers
    std::vector<RowName> rowNames;

    /// One per row, or empty if there is any non-integer row names
    std::vector<uint64_t> integerRowNames;
    
    /// One per row; however these are all date valued
    TabularDatasetColumn timestamps;

    /// Has add() failure been notified?  This selects whether we
    /// return 0 or -1 from add().
    bool addFailureNotified;

    static constexpr int ADD_SUCCEEDED = 1;
    static constexpr int ADD_PERFORM_ROTATION = 0;
    static constexpr int ADD_AWAIT_ROTATION = -1;

    /** Add the given values to this chunk.  Arguments are:
        - rowName: the name of the new row.  It must be unique (and this
          is not checked).
        - ts: the timestamp to be given to all values of this row
        - vals: the values of all cells at this row, for dense values
        - numVals: the number of dense values.  Used to verify that the
          right number were passed.
        - extra: extra columns and their values, for when we accept an open
          schema.  These will be stored less efficiently and will normally
          be sparse.  It takes a reference as the operation can fail and we
          may need to retry.  If it returns false, extra is untouched,
          otherwise it is destroyed.

        Returns:
          - ADD_SUCCEEDED         if it was added
          - ADD_PERFORM_ROTATION  if it wasn't added, and this is the first
                                  failed attempt (this thread should rotate)
          - ADD_AWAIT_ROTATION    if it wasn't added, and another thread has
                                  already received ADD_PERFORM_ROTATION
    */
    int add(RowName & rowName,
            Date ts,
            CellValue * vals,
            size_t numVals,
            std::vector<std::pair<ColumnName, CellValue> > & extra)
        __attribute__((warn_unused_result))
    {
        std::unique_lock<std::mutex> guard(mutex);
        if (isFrozen)
            return ADD_AWAIT_ROTATION;
        size_t numRows = rowCount_;

        if (numRows == maxSize) {
            if (addFailureNotified)
                return ADD_AWAIT_ROTATION;
            else {
                addFailureNotified = true;
                return ADD_PERFORM_ROTATION;
            }
        }

        ExcAssertEqual(columns.size(), numVals);

        uint64_t intRowName;

        if (!rowNames.empty() || (intRowName = rowName.toIndex()) == -1) {
            // Non-integer row name
            if (rowNames.empty()) {
                rowNames.reserve(maxSize);
                for (auto & n: integerRowNames)
                    rowNames.emplace_back(n);
                integerRowNames.clear();
            }
            rowNames.emplace_back(std::move(rowName));
        }
        else {
            // Still integer row names
            integerRowNames.emplace_back(intRowName);
        }
<<<<<<< HEAD
        timestamps.add(numRows, ts.secondsSinceEpoch());
=======
        timestamps.add(numRows, ts);
>>>>>>> 75668d54

        for (unsigned i = 0;  i < columns.size();  ++i) {
            columns[i].add(numRows, std::move(vals[i]));
        }

        for (auto & e: extra) {
            auto it = sparseColumns.emplace(std::move(e.first), TabularDatasetColumn()).first;
            it->second.add(numRows, std::move(e.second));
        }

        ++rowCount_;

        return ADD_SUCCEEDED;
    }
};

} // namespace MLDB
} // namespace Datacratic<|MERGE_RESOLUTION|>--- conflicted
+++ resolved
@@ -123,11 +123,7 @@
 private:
     std::vector<RowName> rowNames;
     std::vector<uint64_t> integerRowNames;
-<<<<<<< HEAD
-
 public:
-=======
->>>>>>> 75668d54
     std::shared_ptr<FrozenColumn> timestamps;
 
     const ExpressionValue *
@@ -201,7 +197,6 @@
         return std::move(result);
     }
 
-<<<<<<< HEAD
     /// Return an owned version of the rowname
     RowName getRowName(size_t index) const
     {
@@ -218,14 +213,6 @@
             return storage = PathElement(integerRowNames.at(index));
         }
         else return rowNames.at(index);
-=======
-    RowName getRowName(size_t i) const
-    {
-        if (rowNames.empty()) {
-            return PathElement(integerRowNames.at(i));
-        }
-        else return rowNames.at(i);
->>>>>>> 75668d54
     }
 
     /// Add the given column to the column with the given index
@@ -404,11 +391,7 @@
             // Still integer row names
             integerRowNames.emplace_back(intRowName);
         }
-<<<<<<< HEAD
         timestamps.add(numRows, ts.secondsSinceEpoch());
-=======
-        timestamps.add(numRows, ts);
->>>>>>> 75668d54
 
         for (unsigned i = 0;  i < columns.size();  ++i) {
             columns[i].add(numRows, std::move(vals[i]));
