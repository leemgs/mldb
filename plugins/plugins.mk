# This file is part of MLDB. Copyright 2015 Datacratic. All rights reserved.

# Behavioural dataset plugin
LIBMLDB_BUILTIN_PLUGIN_SOURCES:= \
	matrix.cc \
	for_each_line.cc \
	dataset_feature_space.cc \
	accuracy.cc \
	metric_space.cc \
	sqlite_dataset.cc \
	sparse_matrix_dataset.cc \
	script_procedure.cc \
	permuter_procedure.cc \
	external_python_procedure.cc \
	experiment_procedure.cc \
	docker_plugin.cc \
	continuous_dataset.cc \
	word2vec.cc \
	nlp.cc \
	sentiwordnet.cc \
	bucketize_procedure.cc \
	git.cc \
	csv_export_procedure.cc \
	xlsx_importer.cc \
	json_importer.cc \
	melt_procedure.cc \
	ranking_procedure.cc \
	fetcher.cc \
	importtext_procedure.cc \
	tabular_dataset.cc \
	frozen_column.cc \
	column_types.cc \
	tabular_dataset_column.cc \
	randomforest_procedure.cc \
<<<<<<< HEAD
	classifier.cc \
	sql_functions.cc \
=======
    kmeans.cc \
    embedding.cc \
    pooling_function.cc \
    feature_generators.cc \
>>>>>>> 0b679bb0

# MATHIEU HERE THEY ARE
#	em.cc \
	tsne.cc \
	svm.cc \
	probabilizer.cc \
	stats_table_procedure.cc \
	tfidf.cc \
	svd.cc \
	tokensplit.cc \
	script_function.cc \


# Needed so that Python plugin can find its header
$(eval $(call set_compile_option,python_plugin_loader.cc,-I$(PYTHON_INCLUDE_PATH)))

$(eval $(call library,mldb_builtin_plugins,$(LIBMLDB_BUILTIN_PLUGIN_SOURCES),datacratic_sqlite ml mldb_lang_plugins mldb_algo_plugins mldb_misc_plugins mldb_ui_plugins tsne svm libstemmer algebra svdlibc csv_writer))
$(eval $(call library_forward_dependency,mldb_builtin_plugins,mldb_lang_plugins mldb_algo_plugins mldb_misc_plugins mldb_ui_plugins))

$(eval $(call include_sub_make,lang))
$(eval $(call include_sub_make,algo))
$(eval $(call include_sub_make,misc))
$(eval $(call include_sub_make,ui))


$(LIB)/libmldb_builtin_plugins.so: $(LIB)/libmldb_lang_plugins.so $(LIB)/libmldb_js_plugin.so $(LIB)/libmldb_misc_plugins.so $(LIB)/libmldb_ui_plugins.so

<|MERGE_RESOLUTION|>--- conflicted
+++ resolved
@@ -32,15 +32,14 @@
 	column_types.cc \
 	tabular_dataset_column.cc \
 	randomforest_procedure.cc \
-<<<<<<< HEAD
 	classifier.cc \
 	sql_functions.cc \
-=======
-    kmeans.cc \
-    embedding.cc \
-    pooling_function.cc \
-    feature_generators.cc \
->>>>>>> 0b679bb0
+
+# Not finished; they need their ValueDescriptions to be done
+#	kmeans.cc \
+	embedding.cc \
+	pooling_function.cc \
+	feature_generators.cc \
 
 # MATHIEU HERE THEY ARE
 #	em.cc \
