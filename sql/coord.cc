--- conflicted
+++ resolved
@@ -495,20 +495,17 @@
     if (str.empty())
         throw HttpReturnException(400, "Attempt to create empty Coord");
     ExcAssertEqual(strlen(str.rawData()), str.rawLength());
-<<<<<<< HEAD
+    initStringUnchecked(str);
+}
+
+void
+Coord::
+initStringUnchecked(Utf8String str)
+{
+    // This method is used only for when we know we may have invalid
+    // characters, for example when importing legacy files.
     words[0] = words[1] = words[2] = 0;
     if (str.rawLength() <= INTERNAL_BYTES - 1) {
-=======
-    initStringUnchecked(str);
-}
-
-void
-Coord::
-initStringUnchecked(Utf8String str)
-{
-    words[0] = words[1] = words[2] = words[3] = 0;
-    if (str.rawLength() <= 31) {
->>>>>>> d9cdbad6
         complex_ = 0;
         simpleLen_ = str.rawLength();
         std::copy(str.rawData(), str.rawData() + str.rawLength(),
