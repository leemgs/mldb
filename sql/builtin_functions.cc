--- conflicted
+++ resolved
@@ -183,85 +183,62 @@
        
 BoundFunction replaceIfNaN(const std::vector<BoundSqlExpression> & args)
 {
-<<<<<<< HEAD
+    checkArgsSize(args.size(), 2);
     return {[] (const std::vector<BoundSqlExpression> & args,
-=======
+                const SqlRowScope & context) -> ExpressionValue
+            {
+                return replaceIf(args, context, [](double d) { return std::isnan(d); });
+            },
+            std::make_shared<Float64ValueInfo>()};
+}
+
+static RegisterBuiltin registerReplaceNaN(replaceIfNaN, "replace_nan", "replaceNan");
+
+BoundFunction replaceIfInf(const std::vector<BoundSqlExpression> & args)
+{
     checkArgsSize(args.size(), 2);
-
-    return {[] (const std::vector<ExpressionValue> & args,
->>>>>>> 6f0a7ff6
+    return {[] (const std::vector<BoundSqlExpression> & args,
                 const SqlRowScope & context) -> ExpressionValue
             {
-                return replaceIf(args, context, [](double d) { return std::isnan(d); });
-            },
-            std::make_shared<Float64ValueInfo>()};
-}
-
-static RegisterBuiltin registerReplaceNaN(replaceIfNaN, "replace_nan", "replaceNan");
-
-BoundFunction replaceIfInf(const std::vector<BoundSqlExpression> & args)
-{
-<<<<<<< HEAD
+                return replaceIf(args, context, [](double d) { return std::isinf(d); });
+            },
+            std::make_shared<Float64ValueInfo>()};
+}
+
+static RegisterBuiltin registerReplaceInf(replaceIfInf, "replace_inf", "replaceInf");
+
+BoundFunction power(const std::vector<BoundSqlExpression> & args)
+{
+
+    checkArgsSize(args.size(), 2);
     return {[] (const std::vector<BoundSqlExpression> & args,
-=======
-    checkArgsSize(args.size(), 2);
-
-    return {[] (const std::vector<ExpressionValue> & args,
->>>>>>> 6f0a7ff6
                 const SqlRowScope & context) -> ExpressionValue
             {
-                return replaceIf(args, context, [](double d) { return std::isinf(d); });
-            },
-            std::make_shared<Float64ValueInfo>()};
-}
-
-static RegisterBuiltin registerReplaceInf(replaceIfInf, "replace_inf", "replaceInf");
-
-BoundFunction power(const std::vector<BoundSqlExpression> & args)
-{
-<<<<<<< HEAD
+                return binaryFunction(args, context, std::pow);
+            },
+            std::make_shared<Float64ValueInfo>()};
+}
+
+static RegisterBuiltin registerPow(power, "power", "pow");
+
+BoundFunction abs(const std::vector<BoundSqlExpression> & args)
+{
+
+    checkArgsSize(args.size(), 1);
     return {[] (const std::vector<BoundSqlExpression> & args,
-=======
-    checkArgsSize(args.size(), 2);
-
-    return {[] (const std::vector<ExpressionValue> & args,
->>>>>>> 6f0a7ff6
                 const SqlRowScope & context) -> ExpressionValue
             {
-                return binaryFunction(args, context, std::pow);
-            },
-            std::make_shared<Float64ValueInfo>()};
-}
-
-static RegisterBuiltin registerPow(power, "power", "pow");
-
-BoundFunction abs(const std::vector<BoundSqlExpression> & args)
-{
-<<<<<<< HEAD
+                return unaryFunction(args, context, std::abs);
+            },
+            std::make_shared<Float64ValueInfo>()};
+}
+
+static RegisterBuiltin registerAbs(abs, "abs");
+
+BoundFunction sqrt(const std::vector<BoundSqlExpression> & args)
+{
+    checkArgsSize(args.size(), 1);
     return {[] (const std::vector<BoundSqlExpression> & args,
-=======
-    checkArgsSize(args.size(), 1);
-
-    return {[] (const std::vector<ExpressionValue> & args,
->>>>>>> 6f0a7ff6
-                const SqlRowScope & context) -> ExpressionValue
-            {
-                return unaryFunction(args, context, std::abs);
-            },
-            std::make_shared<Float64ValueInfo>()};
-}
-
-static RegisterBuiltin registerAbs(abs, "abs");
-
-BoundFunction sqrt(const std::vector<BoundSqlExpression> & args)
-{
-<<<<<<< HEAD
-    return {[] (const std::vector<BoundSqlExpression> & args,
-=======
-    checkArgsSize(args.size(), 1);
-
-    return {[] (const std::vector<ExpressionValue> & args,
->>>>>>> 6f0a7ff6
                 const SqlRowScope & context) -> ExpressionValue
             {
                 ExcAssertEqual(args.size(), 1);
@@ -281,13 +258,8 @@
 
 BoundFunction mod(const std::vector<BoundSqlExpression> & args)
 {
-<<<<<<< HEAD
+    checkArgsSize(args.size(), 2);
     return {[] (const std::vector<BoundSqlExpression> & args,
-=======
-    checkArgsSize(args.size(), 2);
-
-    return {[] (const std::vector<ExpressionValue> & args,
->>>>>>> 6f0a7ff6
                 const SqlRowScope & context) -> ExpressionValue
             {
                 ExcAssertEqual(args.size(), 2);
@@ -305,13 +277,8 @@
 
 BoundFunction ceil(const std::vector<BoundSqlExpression> & args)
 {
-<<<<<<< HEAD
+    checkArgsSize(args.size(), 1);
     return {[] (const std::vector<BoundSqlExpression> & args,
-=======
-    checkArgsSize(args.size(), 1);
-
-    return {[] (const std::vector<ExpressionValue> & args,
->>>>>>> 6f0a7ff6
                 const SqlRowScope & context) -> ExpressionValue
             {
                 return unaryFunction(args, context, std::ceil);
@@ -323,13 +290,8 @@
 
 BoundFunction floor(const std::vector<BoundSqlExpression> & args)
 {
-<<<<<<< HEAD
+    checkArgsSize(args.size(), 1);
     return {[] (const std::vector<BoundSqlExpression> & args,
-=======
-    checkArgsSize(args.size(), 1);
-
-    return {[] (const std::vector<ExpressionValue> & args,
->>>>>>> 6f0a7ff6
                 const SqlRowScope & context) -> ExpressionValue
             {
                 return unaryFunction(args, context, std::floor);
@@ -341,13 +303,9 @@
 
 BoundFunction ln(const std::vector<BoundSqlExpression> & args)
 {
-<<<<<<< HEAD
+
+    checkArgsSize(args.size(), 1);
     return {[] (const std::vector<BoundSqlExpression> & args,
-=======
-    checkArgsSize(args.size(), 1);
-
-    return {[] (const std::vector<ExpressionValue> & args,
->>>>>>> 6f0a7ff6
                 const SqlRowScope & context) -> ExpressionValue
             {
                 ExcAssertEqual(args.size(), 1);
@@ -367,13 +325,8 @@
 
 BoundFunction exp(const std::vector<BoundSqlExpression> & args)
 {
-<<<<<<< HEAD
+    checkArgsSize(args.size(), 1);
     return {[] (const std::vector<BoundSqlExpression> & args,
-=======
-    checkArgsSize(args.size(), 1);
-
-    return {[] (const std::vector<ExpressionValue> & args,
->>>>>>> 6f0a7ff6
                 const SqlRowScope & context) -> ExpressionValue
             {
                 return unaryFunction(args, context, std::exp);
@@ -385,13 +338,9 @@
 
 BoundFunction quantize(const std::vector<BoundSqlExpression> & args)
 {
-<<<<<<< HEAD
+
+    checkArgsSize(args.size(), 2);
     return {[] (const std::vector<BoundSqlExpression> & args,
-=======
-    checkArgsSize(args.size(), 2);
-
-    return {[] (const std::vector<ExpressionValue> & args,
->>>>>>> 6f0a7ff6
                 const SqlRowScope & context) -> ExpressionValue
             {
                 ExcAssertEqual(args.size(), 2);
@@ -407,41 +356,14 @@
 
 static RegisterBuiltin registerQuantize(quantize, "quantize");
 
-<<<<<<< HEAD
-=======
-#ifdef THIS_MUST_BE_CLARIFIED_FIRST
-BoundFunction cardinality(const std::vector<BoundSqlExpression> & args)
-{
-    checkArgsSize(args.size(), 1);
-
-    return {[] (const std::vector<ExpressionValue> & args,
-                const SqlRowScope & context) -> ExpressionValue
-            {
-                ExcAssertEqual(args.size(), 1);
-                double v = args[0].toDouble();
-                return ExpressionValue(std::sqrt(v),
-                                       args[0].getEffectiveTimestamp());
-            },
-            std::make_shared<Float64ValueInfo>()};
-}
-
-static RegisterBuiltin registerCardinality(cardinality, "cardinality");
-#endif
-
->>>>>>> 6f0a7ff6
 const float confidence = 0.8;
 const float two_sided_alpha = (1-confidence) / 2;
 ConfidenceIntervals cI(two_sided_alpha, "wilson");
 
 BoundFunction binomial_ub_80(const std::vector<BoundSqlExpression> & args)
 {
-<<<<<<< HEAD
+    checkArgsSize(args.size(), 2);
     return {[] (const std::vector<BoundSqlExpression> & args,
-=======
-    checkArgsSize(args.size(), 2);
-
-    return {[] (const std::vector<ExpressionValue> & args,
->>>>>>> 6f0a7ff6
                 const SqlRowScope & context) -> ExpressionValue
             {
                 ExcAssertEqual(args.size(), 2);
@@ -459,13 +381,8 @@
 
 BoundFunction binomial_lb_80(const std::vector<BoundSqlExpression> & args)
 {
-<<<<<<< HEAD
+    checkArgsSize(args.size(), 2);
     return {[] (const std::vector<BoundSqlExpression> & args,
-=======
-    checkArgsSize(args.size(), 2);
-
-    return {[] (const std::vector<ExpressionValue> & args,
->>>>>>> 6f0a7ff6
                 const SqlRowScope & context) -> ExpressionValue
             {
                 ExcAssertEqual(args.size(), 2);
@@ -618,15 +535,8 @@
     // Tell us when an expression happened, ie extract its timestamp and return
     // as its value
 
-<<<<<<< HEAD
-    if (args.size() != 1)
-        throw HttpReturnException(400, "when function takes 1 argument");
-    return {[=] (const std::vector<BoundSqlExpression> & args,
-=======
-    checkArgsSize(args.size(), 1);
-
-    return {[=] (const std::vector<ExpressionValue> & args,
->>>>>>> 6f0a7ff6
+    checkArgsSize(args.size(), 1);
+    return {[=] (const std::vector<BoundSqlExpression> & args,
                  const SqlRowScope & context) -> ExpressionValue
             {
                 ExcAssertEqual(args.size(), 1);
@@ -643,14 +553,9 @@
     // Tell us when an expression happened, ie extract its timestamp and return
     // as its value
 
-<<<<<<< HEAD
-    if (args.size() != 1)
-        throw HttpReturnException(400, "when function takes 1 argument");
-    return {[=] (const std::vector<BoundSqlExpression> & args,
-=======
-    checkArgsSize(args.size(), 1);
-    return {[=] (const std::vector<ExpressionValue> & args,
->>>>>>> 6f0a7ff6
+
+    checkArgsSize(args.size(), 1);
+    return {[=] (const std::vector<BoundSqlExpression> & args,
                  const SqlRowScope & context) -> ExpressionValue
             {
                 ExcAssertEqual(args.size(), 1);
@@ -668,14 +573,8 @@
     // Tell us when an expression happened, ie extract its timestamp and return
     // as its value
 
-<<<<<<< HEAD
-    if (args.size() != 1)
-        throw HttpReturnException(400, "when function takes 1 argument");
-    return {[=] (const std::vector<BoundSqlExpression> & args,
-=======
-    checkArgsSize(args.size(), 1);
-    return {[=] (const std::vector<ExpressionValue> & args,
->>>>>>> 6f0a7ff6
+    checkArgsSize(args.size(), 1);
+    return {[=] (const std::vector<BoundSqlExpression> & args,
                  const SqlRowScope & context) -> ExpressionValue
             {
                 ExcAssertEqual(args.size(), 1);
@@ -691,15 +590,8 @@
 BoundFunction toTimestamp(const std::vector<BoundSqlExpression> & args)
 {
     // Return a timestamp coerced from the expression
-
-<<<<<<< HEAD
-    if (args.size() != 1)
-        throw HttpReturnException(400, "timestamp function takes 1 argument");
-    return {[=] (const std::vector<BoundSqlExpression> & args,
-=======
-    checkArgsSize(args.size(), 1);
-    return {[=] (const std::vector<ExpressionValue> & args,
->>>>>>> 6f0a7ff6
+    checkArgsSize(args.size(), 1);
+    return {[=] (const std::vector<BoundSqlExpression> & args,
                  const SqlRowScope & context) -> ExpressionValue
             {
                 ExcAssertEqual(args.size(), 1);
@@ -716,14 +608,8 @@
 {
     // Return an expression but with the timestamp modified to something else
 
-<<<<<<< HEAD
-    if (args.size() != 2)
-        throw HttpReturnException(400, "at function takes 2 arguments");
-    return {[=] (const std::vector<BoundSqlExpression> & args,
-=======
     checkArgsSize(args.size(), 2);
-    return {[=] (const std::vector<ExpressionValue> & args,
->>>>>>> 6f0a7ff6
+    return {[=] (const std::vector<BoundSqlExpression> & args,
                  const SqlRowScope & context) -> ExpressionValue
             {
                 ExcAssertEqual(args.size(), 2);
@@ -740,14 +626,8 @@
 {
     // Return the current time as a timestamp
 
-<<<<<<< HEAD
-    if (args.size() != 0)
-        throw HttpReturnException(400, "now function takes no arguments");
-    return {[=] (const std::vector<BoundSqlExpression> & args,
-=======
     checkArgsSize(args.size(), 0);
-    return {[=] (const std::vector<ExpressionValue> & args,
->>>>>>> 6f0a7ff6
+    return {[=] (const std::vector<BoundSqlExpression> & args,
                  const SqlRowScope & context) -> ExpressionValue
             {
                 ExcAssertEqual(args.size(), 0);
@@ -1003,13 +883,8 @@
     // Get the current row as an embedding, and return a normalized version
     // of it.
 
-<<<<<<< HEAD
-    return {[=] (const std::vector<BoundSqlExpression> & args,
-=======
     checkArgsSize(args.size(), 2);
-
-    return {[=] (const std::vector<ExpressionValue> & args,
->>>>>>> 6f0a7ff6
+    return {[=] (const std::vector<BoundSqlExpression> & args,
                  const SqlRowScope & context) -> ExpressionValue
             {
                 // Get it as an embedding
@@ -1046,14 +921,10 @@
 {
     // Comma separated list, first is row name, rest are row columns
 
-<<<<<<< HEAD
-    return {[=] (const std::vector<BoundSqlExpression> & args,
-=======
     if (args.size() == 0)
         throw HttpReturnException(400, "takes at least 1 argument, got " + to_string(args.size()));
 
-    return {[=] (const std::vector<ExpressionValue> & args,
->>>>>>> 6f0a7ff6
+    return {[=] (const std::vector<BoundSqlExpression> & args,
                  const SqlRowScope & context) -> ExpressionValue
             {
                 const auto expr = args[0](context);
@@ -1114,16 +985,18 @@
 {
     if (args.size() != 1)
         throw HttpReturnException(400, "parse_json function takes 1 argument");
-    return {[=] (const std::vector<ExpressionValue> & args,
+
+    return {[=] (const std::vector<BoundSqlExpression> & args,
                  const SqlRowScope & context) -> ExpressionValue
             {
                 ExcAssertEqual(args.size(), 1);
-                Utf8String str = args[0].toUtf8String();
+                auto val = args[0](context);
+                Utf8String str = val.toUtf8String();
                 StreamingJsonParsingContext parser(str.rawString(),
                                                    str.rawData(),
                                                    str.rawLength());
                 return ExpressionValue::
-                    parseJson(parser, args[0].getEffectiveTimestamp(),
+                    parseJson(parser, val.getEffectiveTimestamp(),
                               PARSE_ARRAYS);
             },
             std::make_shared<AnyValueInfo>()
@@ -1133,7 +1006,7 @@
 static RegisterBuiltin registerJsonDecode(parse_json, "parse_json");
 
 
-    BoundFunction get_bound_unpack_json(const std::vector<BoundSqlExpression> & args) 
+BoundFunction get_bound_unpack_json(const std::vector<BoundSqlExpression> & args) 
 {
     // Comma separated list, first is row name, rest are row columns
     checkArgsSize(args.size(), 1);
@@ -1141,16 +1014,11 @@
     return {[=] (const std::vector<BoundSqlExpression> & args,
                  const SqlRowScope & context) -> ExpressionValue
             {
-<<<<<<< HEAD
+                ExcAssertEqual(args.size(), 1);
                 auto val = args.at(0)(context);
-                std::string str = val.toString();
+                Utf8String str = val.toUtf8String();
                 Date ts = val.getEffectiveTimestamp();
-=======
-                ExcAssertEqual(args.size(), 1);
-                Date ts = args.at(0).getEffectiveTimestamp();
->>>>>>> 6f0a7ff6
-
-                Utf8String str = args[0].toUtf8String();
+
                 StreamingJsonParsingContext parser(str.rawString(),
                                                    str.rawData(),
                                                    str.rawLength());
@@ -1160,7 +1028,7 @@
                                               "json", str);
                 
                 return ExpressionValue::
-                    parseJson(parser, args[0].getEffectiveTimestamp(),
+                    parseJson(parser, val.getEffectiveTimestamp(),
                               ENCODE_ARRAYS);
             },
             std::make_shared<UnknownRowValueInfo>()};
@@ -1292,17 +1160,13 @@
 {
     // Comma separated list, first is row name, rest are row columns
 
-<<<<<<< HEAD
-    return {[=] (const std::vector<BoundSqlExpression> & args,
-=======
     if (args.size() < 2)
         throw HttpReturnException(400, "requires at least two arguments");
 
     if (args.size() > 3)
         throw HttpReturnException(400, "requires at most three arguments");
 
-    return {[=] (const std::vector<ExpressionValue> & args,
->>>>>>> 6f0a7ff6
+    return {[=] (const std::vector<BoundSqlExpression> & args,
                  const SqlRowScope & context) -> ExpressionValue
             {
                 const auto expr = args[0](context);
@@ -1374,13 +1238,9 @@
 
 BoundFunction horizontal_sum(const std::vector<BoundSqlExpression> & args)
 {
-<<<<<<< HEAD
-    return {[=] (const std::vector<BoundSqlExpression> & args,
-=======
-    checkArgsSize(args.size(), 1);
-
-    return {[=] (const std::vector<ExpressionValue> & args,
->>>>>>> 6f0a7ff6
+    checkArgsSize(args.size(), 1);
+
+    return {[=] (const std::vector<BoundSqlExpression> & args,
                  const SqlRowScope & context) -> ExpressionValue
             {
                 double result = 0;
@@ -1408,13 +1268,8 @@
 
 BoundFunction horizontal_avg(const std::vector<BoundSqlExpression> & args)
 {
-<<<<<<< HEAD
-    return {[=] (const std::vector<BoundSqlExpression> & args,
-=======
-    checkArgsSize(args.size(), 1);
-
-    return {[=] (const std::vector<ExpressionValue> & args,
->>>>>>> 6f0a7ff6
+    checkArgsSize(args.size(), 1);
+    return {[=] (const std::vector<BoundSqlExpression> & args,
                  const SqlRowScope & context) -> ExpressionValue
             {
                 int64_t num_cols = 0;
@@ -1444,13 +1299,9 @@
 
 BoundFunction horizontal_min(const std::vector<BoundSqlExpression> & args)
 {
-<<<<<<< HEAD
-    return {[=] (const std::vector<BoundSqlExpression> & args,
-=======
-    checkArgsSize(args.size(), 1);
-
-    return {[=] (const std::vector<ExpressionValue> & args,
->>>>>>> 6f0a7ff6
+    checkArgsSize(args.size(), 1);
+
+    return {[=] (const std::vector<BoundSqlExpression> & args,
                  const SqlRowScope & context) -> ExpressionValue
             {
                 double min_val = nan("");
@@ -1481,13 +1332,9 @@
 
 BoundFunction horizontal_max(const std::vector<BoundSqlExpression> & args)
 {
-<<<<<<< HEAD
-    return {[=] (const std::vector<BoundSqlExpression> & args,
-=======
-    checkArgsSize(args.size(), 1);
-
-    return {[=] (const std::vector<ExpressionValue> & args,
->>>>>>> 6f0a7ff6
+    checkArgsSize(args.size(), 1);
+
+    return {[=] (const std::vector<BoundSqlExpression> & args,
                  const SqlRowScope & context) -> ExpressionValue
             {
                 double max_val = nan("");
@@ -1725,15 +1572,17 @@
     // TODO: there is a better implementation if the field name is
     // a constant expression
 
-    return {[=] (const std::vector<ExpressionValue> & args,
+    return {[=] (const std::vector<BoundSqlExpression> & args,
                  const SqlRowScope & context) -> ExpressionValue
             {
                 ExcAssertEqual(args.size(), 2);
-                Utf8String fieldName = args[0].toUtf8String();
-                cerr << "extracting " << jsonEncodeStr(args[0])
-                     << " from " << jsonEncodeStr(args[1]) << endl;
-
-                return args[1].getField(fieldName);
+                auto val1 = args[0](context);
+                auto val2 = args[1](context);
+                Utf8String fieldName = val1.toUtf8String();
+                cerr << "extracting " << jsonEncodeStr(val1)
+                     << " from " << jsonEncodeStr(val2) << endl;
+
+                return args[1](context).getField(fieldName);
             },
             std::make_shared<AnyValueInfo>()
             };
