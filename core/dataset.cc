--- conflicted
+++ resolved
@@ -767,17 +767,6 @@
                                  const Filter & filter,
                                  const Utf8String & explanation)
 {
-<<<<<<< HEAD
-    return { std::bind(&executeFilteredColumnExpression<Filter>,
-                       std::cref(dataset),
-                       std::placeholders::_1,
-                       std::placeholders::_2,
-                       std::placeholders::_3,
-                       columnName,
-                       filter),
-            explanation,
-            GenerateRowsWhereFunction::BETTER_THAN_TABLESCAN };
-=======
     return GenerateRowsWhereFunction
         { std::bind(&executeFilteredColumnExpression<Filter>,
                     std::cref(dataset),
@@ -786,9 +775,9 @@
                     std::placeholders::_3,
                     columnName,
                     filter),
-                explanation
+                explanation,
+                GenerateRowsWhereFunction::BETTER_THAN_TABLESCAN
         };
->>>>>>> 46b03039
 }
 
 static GenerateRowsWhereFunction
@@ -1020,14 +1009,12 @@
                 auto filterExpression = isLeft? boolean->lhs : boolean->rhs;
 
                 GenerateRowsWhereFunction gen = generateRowsWhere(scope, alias, *scanExpression, 0, -1);
-<<<<<<< HEAD
-=======
+
                 SqlExpressionDatasetScope dsScope(*this, alias);
 
                 auto getFilteredRowName = [=] (const BoundParameters & params) {
                     return getRowNameFilter(*filterExpression);
                 };
->>>>>>> 46b03039
 
                 if (gen.complexity < GenerateRowsWhereFunction::TABLESCAN) {
                      SqlExpressionDatasetContext dsScope(*this, alias);
@@ -1357,13 +1344,8 @@
 
                             return { std::move(filtered), Any() };
                         },
-<<<<<<< HEAD
                         "rowName modulus expression " + comparison->print().rawString(),
                         GenerateRowsWhereFunction::BETTER_THAN_TABLESCAN };
-=======
-                        "rowName modulus expression "
-                            + comparison->print().rawString() };
->>>>>>> 46b03039
             }
         }
 
@@ -1436,13 +1418,9 @@
                     {
                         return { {}, Any() };
                     },
-<<<<<<< HEAD
+
                     "Return nothing as constant where expression doesn't evaluate true",
                     GenerateRowsWhereFunction::CONSTANT};
-=======
-                    "Return nothing as constant where expression doesn't "
-                    "evaluate to true"};
->>>>>>> 46b03039
         }
     }
 
