--- conflicted
+++ resolved
@@ -1242,8 +1242,9 @@
             auto crhs2 = getConstant(*alhs->rhs);
             
 
-            if (flhs2->functionName == "rowHash"
-                && crhs2 && crhs2->constant.isInteger()) {
+            if (flhs2 && crhs2
+                && flhs2->functionName == "rowHash"
+                && crhs2->constant.isInteger()) {
                 
                 std::function<bool (uint64_t, uint64_t)> op;
 
@@ -1556,20 +1557,8 @@
                         std::vector<ExpressionValue> sortFields;
 
                         if (selectStar) {
-
-<<<<<<< HEAD
                             ExpressionValue selectOutput(std::move(row.columns));
                             selectOutput.mergeToRowDestructive(outputRow.columns);
-=======
-                            outputRow.columns.reserve(row.columns.size());
-                            for (auto & c: row.columns) {
-                                // TODO BEFORE MERGE: no toUtf8String()
-                                outputRow.columns.emplace_back
-                                    (std::get<0>(c).toUtf8String(),
-                                     ExpressionValue(std::move(std::get<1>(c)),
-                                                     std::move(std::get<2>(c))));
-                            }
->>>>>>> d2135422
 
                             // We can move things out of the row scope,
                             // since they will be found in the output
